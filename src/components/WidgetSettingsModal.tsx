import { getTextColor, useTheme } from '@/context/theme.context'
import { useWidgetVisibility } from '@/context/widget-visibility.context'
import { DragDropContext, Draggable, Droppable } from '@hello-pangea/dnd'
import { useEffect, useState } from 'react'
import Modal from './modal'

interface WidgetSettingsModalProps {
	isOpen: boolean
	onClose: () => void
}

interface WidgetItem {
	id: string
	emoji: string
	label: string
}

export function WidgetSettingsModal({ isOpen, onClose }: WidgetSettingsModalProps) {
	const { visibility, toggleWidget } = useWidgetVisibility()
	const { theme } = useTheme()

	const [activeLeftWidgets, setActiveLeftWidgets] = useState<WidgetItem[]>([])
	const [inactiveLeftWidgets, setInactiveLeftWidgets] = useState<WidgetItem[]>([])

	const [activeBottomWidgets, setActiveBottomWidgets] = useState<WidgetItem[]>([])
	const [inactiveBottomWidgets, setInactiveBottomWidgets] = useState<WidgetItem[]>([])

	const leftColumnWidgets: WidgetItem[] = [
		{ id: 'comboWidget', emoji: '🔗', label: 'ویجت ترکیبی (ارز و اخبار)' },
		{ id: 'arzLive', emoji: '💰', label: 'ویجی ارز' },
		{ id: 'news', emoji: '📰', label: 'ویجی اخبار' },
	]

	const allBottomWidgets: WidgetItem[] = [
		{ id: 'calendar', emoji: '📅', label: 'تقویم' },
		{ id: 'weather', emoji: '🌤️', label: 'آب و هوا' },
		{ id: 'todos', emoji: '✅', label: 'وظایف' },
		{ id: 'tools', emoji: '🧰', label: 'ابزارها' },
	]

	useEffect(() => {
<<<<<<< HEAD
		const activeLeft = leftColumnWidgets.filter(
			(widget) => visibility[widget.id as keyof typeof visibility],
		)
		const inactiveLeft = leftColumnWidgets.filter(
			(widget) => !visibility[widget.id as keyof typeof visibility],
		)
		setActiveLeftWidgets(activeLeft)
		setInactiveLeftWidgets(inactiveLeft)

		setActiveBottomWidgets(
			allBottomWidgets.filter(
=======
		const allBottomWidgets: WidgetItem[] = [
			{ id: 'calendar', emoji: '📅', label: 'تقویم' },
			{ id: 'weather', emoji: '🌤️', label: 'آب و هوا' },
			{ id: 'todos', emoji: '✅', label: 'وظایف' },
			{ id: 'tools', emoji: '🧰', label: 'ابزارها' },
			{
				id: 'notes',
				emoji: '📝',
				label: 'یادداشت‌ها',
			},
		]

		setBottomWidgets({
			active: allBottomWidgets.filter(
>>>>>>> e66818cc
				(widget) => visibility[widget.id as keyof typeof visibility],
			),
		)

		setInactiveBottomWidgets(
			allBottomWidgets.filter(
				(widget) => !visibility[widget.id as keyof typeof visibility],
			),
		)
	}, [visibility])

	const handleDragEnd = (result: any) => {
		if (!result.destination) return

		const { source, destination } = result
		const sourceId = source.droppableId
		const destId = destination.droppableId

		if (sourceId.startsWith('left-') || destId.startsWith('left-')) {
			handleLeftColumnDragEnd(result)
			return
		}

		if (source.droppableId === destination.droppableId) {
			if (source.droppableId === 'active-widgets') {
				const newList = [...activeBottomWidgets]
				const [movedItem] = newList.splice(source.index, 1)
				newList.splice(destination.index, 0, movedItem)
				setActiveBottomWidgets(newList)
			} else {
				const newList = [...inactiveBottomWidgets]
				const [movedItem] = newList.splice(source.index, 1)
				newList.splice(destination.index, 0, movedItem)
				setInactiveBottomWidgets(newList)
			}
		} else {
			if (source.droppableId === 'active-widgets') {
				const newActiveList = [...activeBottomWidgets]
				const [movedItem] = newActiveList.splice(source.index, 1)

				const newInactiveList = [...inactiveBottomWidgets]
				newInactiveList.splice(destination.index, 0, movedItem)

				setActiveBottomWidgets(newActiveList)
				setInactiveBottomWidgets(newInactiveList)

				toggleWidget(movedItem.id as keyof typeof visibility)
			} else {
				if (activeBottomWidgets.length >= 4) return

				const newInactiveList = [...inactiveBottomWidgets]
				const [movedItem] = newInactiveList.splice(source.index, 1)

				const newActiveList = [...activeBottomWidgets]
				newActiveList.splice(destination.index, 0, movedItem)

				setInactiveBottomWidgets(newInactiveList)
				setActiveBottomWidgets(newActiveList)

				toggleWidget(movedItem.id as keyof typeof visibility)
			}
		}
	}

	const handleLeftColumnDragEnd = (result: any) => {
		const { source, destination } = result

		if (source.droppableId === destination.droppableId) {
			if (source.droppableId === 'left-active-widgets') {
				const newList = [...activeLeftWidgets]
				const [movedItem] = newList.splice(source.index, 1)
				newList.splice(destination.index, 0, movedItem)
				setActiveLeftWidgets(newList)
			} else {
				const newList = [...inactiveLeftWidgets]
				const [movedItem] = newList.splice(source.index, 1)
				newList.splice(destination.index, 0, movedItem)
				setInactiveLeftWidgets(newList)
			}
		} else {
			if (
				source.droppableId === 'left-active-widgets' &&
				destination.droppableId === 'left-inactive-widgets'
			) {
				const newActiveList = [...activeLeftWidgets]
				const [movedItem] = newActiveList.splice(source.index, 1)

				const newInactiveList = [...inactiveLeftWidgets]
				newInactiveList.splice(destination.index, 0, movedItem)

				setActiveLeftWidgets(newActiveList)
				setInactiveLeftWidgets(newInactiveList)

				toggleWidget(movedItem.id as keyof typeof visibility)
			} else if (
				source.droppableId === 'left-inactive-widgets' &&
				destination.droppableId === 'left-active-widgets'
			) {
				if (activeLeftWidgets.length >= 1) return

				const newInactiveList = [...inactiveLeftWidgets]
				const [movedItem] = newInactiveList.splice(source.index, 1)

				const newActiveList = [...activeLeftWidgets]
				newActiveList.splice(destination.index, 0, movedItem)

				setInactiveLeftWidgets(newInactiveList)
				setActiveLeftWidgets(newActiveList)

				toggleWidget(movedItem.id as keyof typeof visibility)
			}
		}
	}

	return (
		<Modal
			isOpen={isOpen}
			onClose={onClose}
			title="⚙️ تنظیمات ویجت"
			size="md"
			direction="rtl"
		>
			<div className="p-2 space-y-2">
				<p className={`text-sm mb-4 ${getTextColor(theme)}`}>
					انتخاب کنید کدام ویجت‌ها در داشبورد شما نمایش داده شوند.
				</p>

				<DragDropContext onDragEnd={handleDragEnd}>
					<div className="space-y-4">
						{/* Left column widgets */}
						<div className="p-3 space-y-3 rounded-lg bg-black/5 dark:bg-white/5">
							<h3 className={`text-sm font-bold mb-2 ${getTextColor(theme)}`}>
								ویجت‌های ستون چپ (حداکثر 1 ویجت)
							</h3>

							<div className="mb-4">
								<p className={`text-xs mb-2 ${getTextColor(theme)} opacity-75`}>
									ویجت فعال ({activeLeftWidgets.length}/1)
								</p>
								<Droppable droppableId="left-active-widgets" direction="horizontal">
									{(provided) => (
										<div
											ref={provided.innerRef}
											{...provided.droppableProps}
											className="flex flex-wrap gap-2 p-3 border border-gray-300 border-dashed rounded-lg min-h-16 dark:border-gray-700"
										>
											{activeLeftWidgets.map((widget, index) => (
												<Draggable
													key={widget.id}
													draggableId={`left-${widget.id}`}
													index={index}
												>
													{(provided) => (
														<div
															ref={provided.innerRef}
															{...provided.draggableProps}
															{...provided.dragHandleProps}
															className={`p-2 rounded-lg cursor-move flex items-center ${theme === 'light' ? 'bg-gray-100 hover:bg-gray-200' : 'bg-gray-800 hover:bg-gray-700'}`}
														>
															<span className="mr-2">{widget.emoji}</span>
															<span className={`text-sm ${getTextColor(theme)}`}>
																{widget.label}
															</span>
														</div>
													)}
												</Draggable>
											))}
											{provided.placeholder}
											{activeLeftWidgets.length === 0 && (
												<div
													className={`w-full text-center p-2 ${getTextColor(theme)} opacity-50 text-sm`}
												>
													برای فعال کردن ویجت از لیست زیر آن را به اینجا بکشید
												</div>
											)}
										</div>
									)}
								</Droppable>
							</div>

							<div>
								<p className={`text-xs mb-2 ${getTextColor(theme)} opacity-75`}>
									ویجت‌های غیرفعال
								</p>
								<Droppable droppableId="left-inactive-widgets" direction="horizontal">
									{(provided) => (
										<div
											ref={provided.innerRef}
											{...provided.droppableProps}
											className="flex flex-wrap gap-2 p-3 border border-gray-300 border-dashed rounded-lg min-h-16 dark:border-gray-700"
										>
											{inactiveLeftWidgets.map((widget, index) => (
												<Draggable
													key={widget.id}
													draggableId={`left-${widget.id}`}
													index={index}
												>
													{(provided) => (
														<div
															ref={provided.innerRef}
															{...provided.draggableProps}
															{...provided.dragHandleProps}
															className={`p-2 rounded-lg cursor-move flex items-center opacity-70 ${theme === 'light' ? 'bg-gray-100 hover:bg-gray-200' : 'bg-gray-800 hover:bg-gray-700'}`}
														>
															<span className="mr-2">{widget.emoji}</span>
															<span className={`text-sm ${getTextColor(theme)}`}>
																{widget.label}
															</span>
														</div>
													)}
												</Draggable>
											))}
											{provided.placeholder}
											{inactiveLeftWidgets.length === 0 && (
												<div
													className={`w-full text-center p-2 ${getTextColor(theme)} opacity-50 text-sm`}
												>
													برای غیرفعال کردن ویجت از بالا به اینجا بکشید
												</div>
											)}
										</div>
									)}
								</Droppable>
							</div>

							<div className="pt-3 mt-2 text-xs text-gray-500 opacity-75 dark:text-gray-400">
								فقط یک ویجت می‌تواند در ستون چپ فعال باشد
							</div>
						</div>

						{/* Bottom widgets */}
						<div className="p-3 space-y-3 rounded-lg bg-black/5 dark:bg-white/5">
							<h3 className={`text-sm font-bold mb-2 ${getTextColor(theme)}`}>
								ویجت‌های پایین صفحه (حداکثر 4 ویجت)
							</h3>

							{/* Active widgets */}
							<div className="mb-4">
								<p className={`text-xs mb-2 ${getTextColor(theme)} opacity-75`}>
									ویجت‌های فعال ({activeBottomWidgets.length}/4)
								</p>
								<Droppable droppableId="active-widgets" direction="horizontal">
									{(provided) => (
										<div
											ref={provided.innerRef}
											{...provided.droppableProps}
											className="flex flex-wrap gap-2 p-3 border border-gray-300 border-dashed rounded-lg min-h-16 dark:border-gray-700"
										>
											{activeBottomWidgets.map((widget, index) => (
												<Draggable key={widget.id} draggableId={widget.id} index={index}>
													{(provided) => (
														<div
															ref={provided.innerRef}
															{...provided.draggableProps}
															{...provided.dragHandleProps}
															className={`p-2 rounded-lg cursor-move flex items-center ${theme === 'light' ? 'bg-gray-100 hover:bg-gray-200' : 'bg-gray-800 hover:bg-gray-700'}`}
														>
															<span className="mr-2">{widget.emoji}</span>
															<span className={`text-sm ${getTextColor(theme)}`}>
																{widget.label}
															</span>
														</div>
													)}
												</Draggable>
											))}
											{provided.placeholder}
											{activeBottomWidgets.length === 0 && (
												<div
													className={`w-full text-center p-2 ${getTextColor(theme)} opacity-50 text-sm`}
												>
													برای فعال کردن ویجت‌ها از لیست زیر آنها را به اینجا بکشید
												</div>
											)}
										</div>
									)}
								</Droppable>
							</div>

							{/* Inactive widgets */}
							<div>
								<p className={`text-xs mb-2 ${getTextColor(theme)} opacity-75`}>
									ویجت‌های غیرفعال
								</p>
								<Droppable droppableId="inactive-widgets" direction="horizontal">
									{(provided) => (
										<div
											ref={provided.innerRef}
											{...provided.droppableProps}
											className="flex flex-wrap gap-2 p-3 border border-gray-300 border-dashed rounded-lg min-h-16 dark:border-gray-700"
										>
											{inactiveBottomWidgets.map((widget, index) => (
												<Draggable key={widget.id} draggableId={widget.id} index={index}>
													{(provided) => (
														<div
															ref={provided.innerRef}
															{...provided.draggableProps}
															{...provided.dragHandleProps}
															className={`p-2 rounded-lg cursor-move flex items-center opacity-70 ${theme === 'light' ? 'bg-gray-100 hover:bg-gray-200' : 'bg-gray-800 hover:bg-gray-700'}`}
														>
															<span className="mr-2">{widget.emoji}</span>
															<span className={`text-sm ${getTextColor(theme)}`}>
																{widget.label}
															</span>
														</div>
													)}
												</Draggable>
											))}
											{provided.placeholder}
											{inactiveBottomWidgets.length === 0 && (
												<div
													className={`w-full text-center p-2 ${getTextColor(theme)} opacity-50 text-sm`}
												>
													برای غیرفعال کردن ویجت‌ها از بالا به اینجا بکشید
												</div>
											)}
										</div>
									)}
								</Droppable>
							</div>

							<div className="pt-3 mt-4 border-t border-gray-200 dark:border-gray-700">
								<p className={`text-xs ${getTextColor(theme)} opacity-75 mb-2`}>
									ویجت‌های فعال را می‌توانید با کشیدن و رها کردن جابه‌جا کنید. حداکثر 4 ویجت
									می‌توانید همزمان فعال کنید.
								</p>
							</div>
						</div>
					</div>
				</DragDropContext>
			</div>
		</Modal>
	)
}<|MERGE_RESOLUTION|>--- conflicted
+++ resolved
@@ -36,10 +36,14 @@
 		{ id: 'weather', emoji: '🌤️', label: 'آب و هوا' },
 		{ id: 'todos', emoji: '✅', label: 'وظایف' },
 		{ id: 'tools', emoji: '🧰', label: 'ابزارها' },
+		{
+			id: 'notes',
+			emoji: '📝',
+			label: 'یادداشت‌ها',
+		},
 	]
 
 	useEffect(() => {
-<<<<<<< HEAD
 		const activeLeft = leftColumnWidgets.filter(
 			(widget) => visibility[widget.id as keyof typeof visibility],
 		)
@@ -51,22 +55,6 @@
 
 		setActiveBottomWidgets(
 			allBottomWidgets.filter(
-=======
-		const allBottomWidgets: WidgetItem[] = [
-			{ id: 'calendar', emoji: '📅', label: 'تقویم' },
-			{ id: 'weather', emoji: '🌤️', label: 'آب و هوا' },
-			{ id: 'todos', emoji: '✅', label: 'وظایف' },
-			{ id: 'tools', emoji: '🧰', label: 'ابزارها' },
-			{
-				id: 'notes',
-				emoji: '📝',
-				label: 'یادداشت‌ها',
-			},
-		]
-
-		setBottomWidgets({
-			active: allBottomWidgets.filter(
->>>>>>> e66818cc
 				(widget) => visibility[widget.id as keyof typeof visibility],
 			),
 		)
