--- conflicted
+++ resolved
@@ -52,6 +52,11 @@
 			{ id: 'weather', emoji: '🌤️', label: 'آب و هوا' },
 			{ id: 'todos', emoji: '✅', label: 'وظایف' },
 			{ id: 'tools', emoji: '🧰', label: 'ابزارها' },
+			{
+				id: 'notes',
+				emoji: '📝',
+				label: 'یادداشت‌ها',
+			},
 		]
 
 		setBottomWidgets({
@@ -240,49 +245,12 @@
 							</div>
 						</DragDropContext>
 
-<<<<<<< HEAD
-						<CustomCheckbox
-							checked={visibility.calendar}
-							onChange={() => toggleWidget('calendar')}
-							label="📅 نمایش تقویم"
-							fontSize="font-light"
-						/>
-
-						<CustomCheckbox
-							checked={visibility.weather}
-							onChange={() => toggleWidget('weather')}
-							label="🌤️ نمایش آب و هوا"
-							fontSize="font-light"
-						/>
-
-						<CustomCheckbox
-							checked={visibility.todos}
-							onChange={() => toggleWidget('todos')}
-							label="✅ نمایش یادداشت ها"
-							fontSize="font-light"
-						/>
-
-						<CustomCheckbox
-							checked={visibility.notes}
-							onChange={() => toggleWidget('notes')}
-							label="📝 نمایش ویجت یادداشت"
-							fontSize="font-light"
-						/>
-
-						<CustomCheckbox
-							checked={visibility.tools}
-							onChange={() => toggleWidget('tools')}
-							label="🧰 نمایش ابزارها"
-							fontSize="font-light"
-						/>
-=======
 						<div className="pt-3 mt-4 border-t border-gray-200 dark:border-gray-700">
 							<p className={`text-xs ${getTextColor(theme)} opacity-75 mb-2`}>
 								ویجت‌های فعال را می‌توانید با کشیدن و رها کردن جابه‌جا کنید. حداکثر 4 ویجت
 								می‌توانید همزمان فعال کنید.
 							</p>
 						</div>
->>>>>>> 8e6fa67d
 					</div>
 				</div>
 			</div>
